--- conflicted
+++ resolved
@@ -204,11 +204,8 @@
       url=UCVM_INFORMATION["url"],
       packages=["ucvm", "ucvm.src", "ucvm.src.framework", "ucvm.src.model",
                 "ucvm.src.model.velocity", "ucvm.src.model.elevation", "ucvm.src.model.vs30",
-<<<<<<< HEAD
                 "ucvm.src.model.fault", "ucvm.src.shared", "ucvm.src.visualization", "ucvm.models",
-=======
                 "ucvm.src.shared", "ucvm.src.visualization", "ucvm.models",
->>>>>>> 2d645c6a
                 "ucvm.src.visualization.internal_basemap", "ucvm.tests", "ucvm.tests.data"],
       package_dir={'ucvm': 'ucvm',
                    'ucvm.src': 'ucvm/src',
